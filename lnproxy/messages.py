--- conflicted
+++ resolved
@@ -48,13 +48,9 @@
 
 
 class UnknownMessage(Exception):
-<<<<<<< HEAD
-    pass
-=======
     """An Exception class to raise if we get an unknown message type.
     Usually requires that the entire connection be reset.
     """
->>>>>>> 5e051e75
 
 
 class EncryptedMessage:
@@ -318,16 +314,7 @@
         # pass full 50 / 66 B messages transparently
         req_len = hs_pkt_size[initiator][i]
         message = bytearray()
-<<<<<<< HEAD
-        # message += await util.receive_exactly(stream, req_len)
-        try:
-            message += await stream.receive_some(req_len)
-        except:
-            logger.exception("read_handshake")
-            raise
-=======
         message += await util.receive_exactly(stream, req_len)
->>>>>>> 5e051e75
         return cls(message)
 
 
