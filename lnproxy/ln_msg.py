import json
import struct
import subprocess
from typing import Tuple

import lnproxy.config as config
import lnproxy.onion as onion
import lnproxy.util as util


log = util.log

codes = {
    16: "init",
    17: "error",
    18: "ping",
    19: "pong",
    32: "open_channel",
    33: "accept_channel",
    34: "funding_created",
    35: "funding_signed",
    36: "funding_locked",
    38: "shutdown",
    39: "closing_signed",
    128: "update_add_htlc",
    130: "update_fulfill_htlc",
    131: "update_fail_htlc",
    132: "commitment_signed",
    133: "revoke_and_ack",
    134: "update_fee",
    135: "update_fail_malformed_htlc",
    136: "channel_reestablish",
    256: "channel_announcement",
    257: "node_announcement",
    258: "channel_update",
    259: "announcement_signatures",
    261: "query_short_channel_ids",
    262: "reply_short_channel_ids_end",
    263: "query_channel_range",
    264: "reply_channel_range",
    265: "gossip_timestamp_filter",
}


def deserialize_type(msg_type: bytes) -> int:
    """Deserialize the lightning message type
    """
    return struct.unpack(config.be_u16, msg_type)[0]


def deserialize_htlc_payload(payload: bytes,) -> Tuple[bytes, int, int, bytes, int]:
    """Decode an htlc_add_update message and return the parts
    """
    channel_id = struct.unpack(config.le_32b, payload[0:32])[0]
    _id = struct.unpack(config.be_u64, payload[32:40])[0]
    amount_msat = struct.unpack(config.be_u64, payload[40:48])[0]
    payment_hash = struct.unpack(config.le_32b, payload[48:80])[0]
    cltv_expiry = struct.unpack(config.be_u32, payload[80:84])[0]

    log(f"channel_id: {channel_id.hex()}")
    log(f"id: {_id}")
    log(f"amount_msat: {amount_msat}")
    log(f"payment_hash: {payment_hash.hex()}")
    log(f"cltv_expiry: {cltv_expiry}")

    return channel_id, _id, amount_msat, payment_hash, cltv_expiry


<<<<<<< HEAD
def parse_update_add_htlc(orig_payload: bytes, to_mesh: bool, logger) -> bytes:
=======
def parse_update_add_htlc(orig_payload: bytes, to_mesh: bool) -> bytes:
>>>>>>> e0e1ff7b
    """Parse an update_add_htlc message
    """
    # decode the htlc
    channel_id, _id, amount_msat, payment_hash, cltv_expiry = deserialize_htlc_payload(
        orig_payload[0:84]
    )

    # outbound htlc from local lightning node:
    if to_mesh:
        # chop off the onion before sending
<<<<<<< HEAD
        logger(f"INFO: We are htlc initiator; chopping off onion before transmission")
=======
        log(f"We are htlc initiator; chopping off onion before transmission")
>>>>>>> e0e1ff7b
        return orig_payload[0:84]

    # htlc from external lightning node
    else:
        # generate a new onion as there won't be one
<<<<<<< HEAD
        logger(f"INFO: We are htlc recipient; generating new onion")
=======
        log(f"We are htlc recipient; generating new onion")
>>>>>>> e0e1ff7b
        # determine whether we are the final hop or not
        if payment_hash.hex() in util.get_my_payment_hashes():
            log("We're the final hop!")
            # if we are generate an onion with our pk as first_pubkey
            generated_onion = onion.generate_new(
                my_pubkey=config.rpc.getinfo()["id"],
                next_pubkey=None,
                amount_msat=amount_msat,
                payment_hash=payment_hash,
                cltv_expiry=cltv_expiry,
            )
        else:
            # else generate an onion with our pk as first_hop and next hop pk as
            # second_pubkey

            # first get next pubkey
            # TODO: remove hard-code!
            next_pubkey = util.get_next_pubkey(channel_id)
<<<<<<< HEAD
            logger("INFO: We're not the final hop...")
=======
            log("We're not the final hop...")
>>>>>>> e0e1ff7b
            generated_onion = onion.generate_new(
                my_pubkey=config.rpc.getinfo()["id"],
                next_pubkey=next_pubkey,
                amount_msat=amount_msat,
                payment_hash=payment_hash,
                cltv_expiry=cltv_expiry - config.CLTV_d,
            )
<<<<<<< HEAD
        logger(f"INFO: Generated onion\n{generated_onion}")
=======
>>>>>>> e0e1ff7b

        # add the new onion to original payload
        return orig_payload + generated_onion


<<<<<<< HEAD
def parse(header: bytes, body: bytes, to_mesh: bool, logger) -> Tuple[bytes, bytes]:
=======
def parse(header: bytes, body: bytes, to_mesh: bool) -> Tuple[bytes, bytes]:
>>>>>>> e0e1ff7b
    """Parse a lightning message, optionally modify and then return it
    """
    direction = "Sent" if to_mesh else "Rcvd"
    # handle empty messages gracefully
    if body == b"":
        return header, body

    msg_type = body[0:2]
    msg_payload = body[2:]
    msg_code = deserialize_type(msg_type)

    # filter unknown codes and return without processing
    if msg_code not in codes.keys():
        log(f"Message code not found in ln_msg.codes.keys(): {msg_code}", level="warn")
        return header, body

    log(
        f"{direction} | {codes.get(msg_code):<27s} | {len(msg_payload):>4d}B",
        level="debug",
    )

    # handle htlc_add_update specially
    if msg_code == config.ADD_UPDATE_HTLC:
<<<<<<< HEAD
        body = msg_type + parse_update_add_htlc(msg_payload, to_mesh, logger)
=======
        body = msg_type + parse_update_add_htlc(msg_payload, to_mesh)
>>>>>>> e0e1ff7b
        # recompute header based on length of msg without onion
        _header = b""
        _header += struct.pack(">H", len(body))
        _header += struct.pack(">16s", 16 * (bytes.fromhex("00")))
        return _header, body

    return header, body


async def read_handshake_msg(stream, i: int, initiator: bool) -> bytes:
    """Handles handshake messages.
    """
    # log(f"Starting read_handshake {i}")
    hs_pkt_size = {True: [50, 66], False: [50]}
    # pass full 50 / 66 B messages transparently
    req_len = hs_pkt_size[initiator][i]
    message = bytearray()
    # log(f"Trying receive_exactly for {req_len}B from read_handshake")
    # message += await util.receive_exactly(stream, req_len)
    message += await stream.receive_some(req_len)
    return message


async def read_lightning_msg(stream, to_mesh: bool) -> bytes:
    """Reads a full lightning message from a stream and returns the message.
    """
    # Bolt #8: Read exactly 18 bytes from the network buffer.
    header = await util.receive_exactly(stream, config.MSG_HEADER)

    # Bolt #8: 2-byte message length
    body_len = struct.unpack(">H", header[: config.MSG_LEN])[0]

    # Bolt #8: 16-byte MAC of the message length
    # body_len_mac = struct.unpack("16s", header[-16:])[0]
    # TODO: we can add a fake MAC on here during full mesh operation
    # body_len_mac = 16 * (bytes.fromhex("00"))

    # Bolt #8: Lightning message
    body = await util.receive_exactly(stream, body_len)

    # parse the message
    header, body = parse(header, body, to_mesh)

    # Bolt #8: 16 Byte MAC of the Lightning message
    body_mac = await util.receive_exactly(stream, config.MSG_MAC)
    # TODO: we can add a fake MAC on here during full mesh operation
    # body_mac = 16 * (bytes.fromhex("00"))

    return header + body + body_mac<|MERGE_RESOLUTION|>--- conflicted
+++ resolved
@@ -1,6 +1,4 @@
-import json
 import struct
-import subprocess
 from typing import Tuple
 
 import lnproxy.config as config
@@ -66,11 +64,7 @@
     return channel_id, _id, amount_msat, payment_hash, cltv_expiry
 
 
-<<<<<<< HEAD
-def parse_update_add_htlc(orig_payload: bytes, to_mesh: bool, logger) -> bytes:
-=======
 def parse_update_add_htlc(orig_payload: bytes, to_mesh: bool) -> bytes:
->>>>>>> e0e1ff7b
     """Parse an update_add_htlc message
     """
     # decode the htlc
@@ -81,21 +75,13 @@
     # outbound htlc from local lightning node:
     if to_mesh:
         # chop off the onion before sending
-<<<<<<< HEAD
-        logger(f"INFO: We are htlc initiator; chopping off onion before transmission")
-=======
         log(f"We are htlc initiator; chopping off onion before transmission")
->>>>>>> e0e1ff7b
         return orig_payload[0:84]
 
     # htlc from external lightning node
     else:
         # generate a new onion as there won't be one
-<<<<<<< HEAD
-        logger(f"INFO: We are htlc recipient; generating new onion")
-=======
         log(f"We are htlc recipient; generating new onion")
->>>>>>> e0e1ff7b
         # determine whether we are the final hop or not
         if payment_hash.hex() in util.get_my_payment_hashes():
             log("We're the final hop!")
@@ -114,11 +100,7 @@
             # first get next pubkey
             # TODO: remove hard-code!
             next_pubkey = util.get_next_pubkey(channel_id)
-<<<<<<< HEAD
-            logger("INFO: We're not the final hop...")
-=======
             log("We're not the final hop...")
->>>>>>> e0e1ff7b
             generated_onion = onion.generate_new(
                 my_pubkey=config.rpc.getinfo()["id"],
                 next_pubkey=next_pubkey,
@@ -126,20 +108,12 @@
                 payment_hash=payment_hash,
                 cltv_expiry=cltv_expiry - config.CLTV_d,
             )
-<<<<<<< HEAD
-        logger(f"INFO: Generated onion\n{generated_onion}")
-=======
->>>>>>> e0e1ff7b
 
         # add the new onion to original payload
         return orig_payload + generated_onion
 
 
-<<<<<<< HEAD
-def parse(header: bytes, body: bytes, to_mesh: bool, logger) -> Tuple[bytes, bytes]:
-=======
 def parse(header: bytes, body: bytes, to_mesh: bool) -> Tuple[bytes, bytes]:
->>>>>>> e0e1ff7b
     """Parse a lightning message, optionally modify and then return it
     """
     direction = "Sent" if to_mesh else "Rcvd"
@@ -163,11 +137,7 @@
 
     # handle htlc_add_update specially
     if msg_code == config.ADD_UPDATE_HTLC:
-<<<<<<< HEAD
-        body = msg_type + parse_update_add_htlc(msg_payload, to_mesh, logger)
-=======
         body = msg_type + parse_update_add_htlc(msg_payload, to_mesh)
->>>>>>> e0e1ff7b
         # recompute header based on length of msg without onion
         _header = b""
         _header += struct.pack(">H", len(body))
